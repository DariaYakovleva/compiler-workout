<<<<<<< HEAD
TOPFILE = rc
OCAMLC = ocamlfind c
OCAMLOPT = ocamlfind opt
OCAMLDEP = ocamlfind dep
SOURCES = Language.ml SM.ml X86.ml Driver.ml
CAMLP5 = -syntax camlp5o -package ostap.syntax,GT.syntax.all
PXFLAGS = $(CAMLP5)
BFLAGS = -rectypes
OFLAGS = $(BFLAGS)

all: .depend $(TOPFILE).opt

.depend: $(SOURCES)
	$(OCAMLDEP) $(PXFLAGS) *.ml > .depend

$(TOPFILE).opt: $(SOURCES:.ml=.cmx)
	$(OCAMLOPT) -o $(TOPFILE).opt $(OFLAGS) $(LIBS:.cma=.cmxa) -linkpkg -package ostap $(SOURCES:.ml=.cmx)

$(TOPFILE).byte: $(SOURCES:.ml=.cmo)
	$(OCAMLC) -o $(TOPFILE).byte $(BFLAGS) $(LIBS) -linkpkg -package ostap $(SOURCES:.ml=.cmo) 

clean:
	rm -Rf *.cmi *.cmo *.cmx *.annot *.o *.opt *.byte *~ .depend

-include .depend
# generic rules

###############
%.cmi: %.mli
	$(OCAMLC) -c $(BFLAGS) $(PXFLAGS) $<

# Note: cmi <- mli should go first
%.cmi: %.ml
	$(OCAMLC) -c $(BFLAGS) $(PXFLAGS) $<

%.cmo: %.ml
	$(OCAMLC) -c $(BFLAGS) $(PXFLAGS) $<

%.o: %.ml
	$(OCAMLOPT) -c $(OFLAGS) $(STATIC) $(PXFLAGS) $<

%.cmx: %.ml
	$(OCAMLOPT) -c $(OFLAGS) $(STATIC) $(PXFLAGS) $<
=======
TOPFILE = rc
OCAMLC = ocamlc
OCAMLOPT = ocamlopt
OCAMLDEP = ocamldep
SOURCES = Language.ml SM.ml X86.ml Driver.ml
LIBS = GT.cma unix.cma re.cma emacs/re_emacs.cma str/re_str.cma 
CAMLP5 = -pp "camlp5o -I `ocamlfind -query GT.syntax` -I `ocamlfind -query ostap.syntax` pa_ostap.cmo pa_gt.cmo -L `ocamlfind -query GT.syntax`"
PXFLAGS = $(CAMLP5)
BFLAGS = -rectypes -I `ocamlfind -query GT` -I `ocamlfind -query re`  -I `ocamlfind -query ostap` 
OFLAGS = $(BFLAGS)

all: .depend $(TOPFILE).opt

.depend: $(SOURCES)
	$(OCAMLDEP) $(PXFLAGS) *.ml > .depend

$(TOPFILE).opt: $(SOURCES:.ml=.cmx)
	$(OCAMLOPT) -o $(TOPFILE).opt $(OFLAGS) $(LIBS:.cma=.cmxa) ostap.cmx $(SOURCES:.ml=.cmx)

$(TOPFILE).byte: $(SOURCES:.ml=.cmo)
	$(OCAMLC) -o $(TOPFILE).byte $(BFLAGS) $(LIBS) ostap.cma $(SOURCES:.ml=.cmo) 

clean:
	rm -Rf *.cmi *.cmo *.cmx *.annot *.o *.opt *.byte *~ .depend

-include .depend
# generic rules

###############
%.cmi: %.mli
	$(OCAMLC) -c $(BFLAGS) $(PXFLAGS) $<

# Note: cmi <- mli should go first
%.cmi: %.ml
	$(OCAMLC) -c $(BFLAGS) $(PXFLAGS) $<

%.cmo: %.ml
	$(OCAMLC) -c $(BFLAGS) $(PXFLAGS) $<

%.o: %.ml
	$(OCAMLOPT) -c $(OFLAGS) $(STATIC) $(PXFLAGS) $<

%.cmx: %.ml
	$(OCAMLOPT) -c $(OFLAGS) $(STATIC) $(PXFLAGS) $<

>>>>>>> 25504f6d
<|MERGE_RESOLUTION|>--- conflicted
+++ resolved
@@ -1,4 +1,3 @@
-<<<<<<< HEAD
 TOPFILE = rc
 OCAMLC = ocamlfind c
 OCAMLOPT = ocamlfind opt
@@ -12,80 +11,33 @@
 all: .depend $(TOPFILE).opt
 
 .depend: $(SOURCES)
-	$(OCAMLDEP) $(PXFLAGS) *.ml > .depend
+    $(OCAMLDEP) $(PXFLAGS) *.ml > .depend
 
 $(TOPFILE).opt: $(SOURCES:.ml=.cmx)
-	$(OCAMLOPT) -o $(TOPFILE).opt $(OFLAGS) $(LIBS:.cma=.cmxa) -linkpkg -package ostap $(SOURCES:.ml=.cmx)
+    $(OCAMLOPT) -o $(TOPFILE).opt $(OFLAGS) $(LIBS:.cma=.cmxa) -linkpkg -package ostap $(SOURCES:.ml=.cmx)
 
 $(TOPFILE).byte: $(SOURCES:.ml=.cmo)
-	$(OCAMLC) -o $(TOPFILE).byte $(BFLAGS) $(LIBS) -linkpkg -package ostap $(SOURCES:.ml=.cmo) 
+    $(OCAMLC) -o $(TOPFILE).byte $(BFLAGS) $(LIBS) -linkpkg -package ostap $(SOURCES:.ml=.cmo) 
 
 clean:
-	rm -Rf *.cmi *.cmo *.cmx *.annot *.o *.opt *.byte *~ .depend
+    rm -Rf *.cmi *.cmo *.cmx *.annot *.o *.opt *.byte *~ .depend
 
 -include .depend
 # generic rules
 
 ###############
 %.cmi: %.mli
-	$(OCAMLC) -c $(BFLAGS) $(PXFLAGS) $<
+    $(OCAMLC) -c $(BFLAGS) $(PXFLAGS) $<
 
 # Note: cmi <- mli should go first
 %.cmi: %.ml
-	$(OCAMLC) -c $(BFLAGS) $(PXFLAGS) $<
+    $(OCAMLC) -c $(BFLAGS) $(PXFLAGS) $<
 
 %.cmo: %.ml
-	$(OCAMLC) -c $(BFLAGS) $(PXFLAGS) $<
+    $(OCAMLC) -c $(BFLAGS) $(PXFLAGS) $<
 
 %.o: %.ml
-	$(OCAMLOPT) -c $(OFLAGS) $(STATIC) $(PXFLAGS) $<
+    $(OCAMLOPT) -c $(OFLAGS) $(STATIC) $(PXFLAGS) $<
 
 %.cmx: %.ml
-	$(OCAMLOPT) -c $(OFLAGS) $(STATIC) $(PXFLAGS) $<
-=======
-TOPFILE = rc
-OCAMLC = ocamlc
-OCAMLOPT = ocamlopt
-OCAMLDEP = ocamldep
-SOURCES = Language.ml SM.ml X86.ml Driver.ml
-LIBS = GT.cma unix.cma re.cma emacs/re_emacs.cma str/re_str.cma 
-CAMLP5 = -pp "camlp5o -I `ocamlfind -query GT.syntax` -I `ocamlfind -query ostap.syntax` pa_ostap.cmo pa_gt.cmo -L `ocamlfind -query GT.syntax`"
-PXFLAGS = $(CAMLP5)
-BFLAGS = -rectypes -I `ocamlfind -query GT` -I `ocamlfind -query re`  -I `ocamlfind -query ostap` 
-OFLAGS = $(BFLAGS)
-
-all: .depend $(TOPFILE).opt
-
-.depend: $(SOURCES)
-	$(OCAMLDEP) $(PXFLAGS) *.ml > .depend
-
-$(TOPFILE).opt: $(SOURCES:.ml=.cmx)
-	$(OCAMLOPT) -o $(TOPFILE).opt $(OFLAGS) $(LIBS:.cma=.cmxa) ostap.cmx $(SOURCES:.ml=.cmx)
-
-$(TOPFILE).byte: $(SOURCES:.ml=.cmo)
-	$(OCAMLC) -o $(TOPFILE).byte $(BFLAGS) $(LIBS) ostap.cma $(SOURCES:.ml=.cmo) 
-
-clean:
-	rm -Rf *.cmi *.cmo *.cmx *.annot *.o *.opt *.byte *~ .depend
-
--include .depend
-# generic rules
-
-###############
-%.cmi: %.mli
-	$(OCAMLC) -c $(BFLAGS) $(PXFLAGS) $<
-
-# Note: cmi <- mli should go first
-%.cmi: %.ml
-	$(OCAMLC) -c $(BFLAGS) $(PXFLAGS) $<
-
-%.cmo: %.ml
-	$(OCAMLC) -c $(BFLAGS) $(PXFLAGS) $<
-
-%.o: %.ml
-	$(OCAMLOPT) -c $(OFLAGS) $(STATIC) $(PXFLAGS) $<
-
-%.cmx: %.ml
-	$(OCAMLOPT) -c $(OFLAGS) $(STATIC) $(PXFLAGS) $<
-
->>>>>>> 25504f6d
+    $(OCAMLOPT) -c $(OFLAGS) $(STATIC) $(PXFLAGS) $<