<<<<<<< HEAD
open Ostap

let parse infile =
  let s = Util.read infile in
  Util.parse
    (object
       inherit Matcher.t s
       inherit Util.Lexers.decimal s
       inherit Util.Lexers.string s
       inherit Util.Lexers.char   s
       inherit Util.Lexers.ident ["skip"; "if"; "then"; "else"; "elif"; "fi"; "while"; "do"; "od"; "repeat"; "until"; "for"; "fun"; "local"; "return"; "length"] s
       inherit Util.Lexers.skip [
	 Matcher.Skip.whitespaces " \t\n";
	 Matcher.Skip.lineComment "--";
	 Matcher.Skip.nestedComment "(*" "*)"
       ] s
     end
    )
    (ostap (!(Language.parse) -EOF))

let main =
  try
    let interpret  = Sys.argv.(1) = "-i"  in
    let stack      = Sys.argv.(1) = "-s"  in
    let to_compile = not (interpret || stack) in
    let infile     = Sys.argv.(if not to_compile then 2 else 1) in
    match parse infile with
    | `Ok prog ->
      if to_compile
      then            
        let basename = Filename.chop_suffix infile ".expr" in
        ignore @@ X86.build prog basename        
      else 
	let rec read acc =
	  try
	    let r = read_int () in
	    Printf.printf "> ";
	    read (acc @ [r]) 
          with End_of_file -> acc
	in
	let input = read [] in	
	let output = 
	  if interpret 
	  then Language.eval prog input 
	  else SM.run (SM.compile prog) input
	in
	List.iter (fun i -> Printf.printf "%d\n" i) output
    | `Fail er -> Printf.eprintf "Syntax error: %s\n" er
  with Invalid_argument _ ->
    Printf.printf "Usage: rc [-i | -s] <input file.expr>\n"
=======
open Ostap

let parse infile =
  let s = Util.read infile in
  Util.parse
    (object
       inherit Matcher.t s
       inherit Util.Lexers.decimal s
       inherit Util.Lexers.ident ["read"; "write"; "skip"; "if"; "then"; "else"; "elif"; "fi"; "while"; "do"; "od"; "repeat"; "until"; "for"; "fun"; "local"; "return"] s
       inherit Util.Lexers.skip [
     Matcher.Skip.whitespaces " \t\n";
     Matcher.Skip.lineComment "--";
     Matcher.Skip.nestedComment "(*" "*)"
       ] s
     end
    )
    (ostap (!(Language.parse) -EOF))

let main =
  try
    let interpret  = Sys.argv.(1) = "-i"  in
    let stack      = Sys.argv.(1) = "-s"  in
    let to_compile = not (interpret || stack) in
    let infile     = Sys.argv.(if not to_compile then 2 else 1) in
    match parse infile with
    | `Ok prog ->
      if to_compile
      then            
        let basename = Filename.chop_suffix infile ".expr" in
        ignore @@ X86.build prog basename        
      else 
    let rec read acc =
      try
        let r = read_int () in
        Printf.printf "> ";
        read (acc @ [r]) 
          with End_of_file -> acc
    in
    let input = read [] in  
    let output = 
      if interpret 
      then Language.eval prog input 
      else SM.run (SM.compile prog) input
    in
    List.iter (fun i -> Printf.printf "%d\n" i) output
    | `Fail er -> Printf.eprintf "Syntax error: %s\n" er
  with Invalid_argument _ ->
    Printf.printf "Usage: rc [-i | -s] <input file.expr>\n"
>>>>>>> 7a7a738a
<|MERGE_RESOLUTION|>--- conflicted
+++ resolved
@@ -1,4 +1,3 @@
-<<<<<<< HEAD
 open Ostap
 
 let parse infile =
@@ -10,55 +9,6 @@
        inherit Util.Lexers.string s
        inherit Util.Lexers.char   s
        inherit Util.Lexers.ident ["skip"; "if"; "then"; "else"; "elif"; "fi"; "while"; "do"; "od"; "repeat"; "until"; "for"; "fun"; "local"; "return"; "length"] s
-       inherit Util.Lexers.skip [
-	 Matcher.Skip.whitespaces " \t\n";
-	 Matcher.Skip.lineComment "--";
-	 Matcher.Skip.nestedComment "(*" "*)"
-       ] s
-     end
-    )
-    (ostap (!(Language.parse) -EOF))
-
-let main =
-  try
-    let interpret  = Sys.argv.(1) = "-i"  in
-    let stack      = Sys.argv.(1) = "-s"  in
-    let to_compile = not (interpret || stack) in
-    let infile     = Sys.argv.(if not to_compile then 2 else 1) in
-    match parse infile with
-    | `Ok prog ->
-      if to_compile
-      then            
-        let basename = Filename.chop_suffix infile ".expr" in
-        ignore @@ X86.build prog basename        
-      else 
-	let rec read acc =
-	  try
-	    let r = read_int () in
-	    Printf.printf "> ";
-	    read (acc @ [r]) 
-          with End_of_file -> acc
-	in
-	let input = read [] in	
-	let output = 
-	  if interpret 
-	  then Language.eval prog input 
-	  else SM.run (SM.compile prog) input
-	in
-	List.iter (fun i -> Printf.printf "%d\n" i) output
-    | `Fail er -> Printf.eprintf "Syntax error: %s\n" er
-  with Invalid_argument _ ->
-    Printf.printf "Usage: rc [-i | -s] <input file.expr>\n"
-=======
-open Ostap
-
-let parse infile =
-  let s = Util.read infile in
-  Util.parse
-    (object
-       inherit Matcher.t s
-       inherit Util.Lexers.decimal s
-       inherit Util.Lexers.ident ["read"; "write"; "skip"; "if"; "then"; "else"; "elif"; "fi"; "while"; "do"; "od"; "repeat"; "until"; "for"; "fun"; "local"; "return"] s
        inherit Util.Lexers.skip [
      Matcher.Skip.whitespaces " \t\n";
      Matcher.Skip.lineComment "--";
@@ -97,5 +47,4 @@
     List.iter (fun i -> Printf.printf "%d\n" i) output
     | `Fail er -> Printf.eprintf "Syntax error: %s\n" er
   with Invalid_argument _ ->
-    Printf.printf "Usage: rc [-i | -s] <input file.expr>\n"
->>>>>>> 7a7a738a
+    Printf.printf "Usage: rc [-i | -s] <input file.expr>\n"