--- conflicted
+++ resolved
@@ -1,4 +1,3 @@
-<<<<<<< HEAD
 open GT       
 open Language
        
@@ -40,85 +39,6 @@
   in
   unzip ([], l) n
         
-let rec eval env ((cstack, stack, ((st, i, o) as c)) as conf) prg = failwith "Not implemented"
-
-(* Top-level evaluation
-
-     val run : prg -> int list -> int list
-
-   Takes a program, an input stream, and returns an output stream this program calculates
-*)
-let run p i =
-  let module M = Map.Make (String) in
-  let rec make_map m = function
-  | []              -> m
-  | (LABEL l) :: tl -> make_map (M.add l tl m) tl
-  | _ :: tl         -> make_map m tl
-  in
-  let m = make_map M.empty p in
-  let (_, _, (_, _, o)) =
-    eval
-      (object
-         method is_label l = M.mem l m
-         method labeled l = M.find l m
-         method builtin (cstack, stack, (st, i, o)) f n p =
-           let f = match f.[0] with 'L' -> String.sub f 1 (String.length f - 1) | _ -> f in
-           let args, stack' = split n stack in
-           let (st, i, o, r) = Language.Builtin.eval (st, i, o, None) (List.rev args) f in
-           let stack'' = if p then stack' else let Some r = r in r::stack' in
-           Printf.printf "Builtin: %s\n";
-           (cstack, stack'', (st, i, o))
-       end
-      )
-      ([], [], (State.empty, i, []))
-      p
-  in
-  o
-
-(* Stack machine compiler
-
-     val compile : Language.t -> prg
-
-   Takes a program in the source language and returns an equivalent program for the
-   stack machine
-*)
-let compile (defs, p) = failwith "Not implemented"
-=======
-open GT       
-open Language
-       
-(* The type for the stack machine instructions *)
-@type insn =
-(* binary operator                 *) | BINOP of string
-(* put a constant on the stack     *) | CONST of int                 
-(* read to stack                   *) | READ
-(* write from stack                *) | WRITE
-(* load a variable to the stack    *) | LD    of string
-(* store a variable from the stack *) | ST    of string
-(* a label                         *) | LABEL of string
-(* unconditional jump              *) | JMP   of string
-(* conditional jump                *) | CJMP  of string * string
-(* begins procedure definition     *) | BEGIN of string * string list * string list
-(* end procedure definition        *) | END
-(* calls a function/procedure      *) | CALL  of string * int * bool
-(* returns from a function         *) | RET   of bool with show
-                                                   
-(* The type for the stack machine program *)                                                               
-type prg = insn list
-                            
-(* The type for the stack machine configuration: control stack, stack and configuration from statement
-   interpreter
- *)
-type config = (prg * State.t) list * int list * Expr.config
-
-(* Stack machine interpreter
-
-     val eval : env -> config -> prg -> config
-
-   Takes an environment, a configuration and a program, and returns a configuration as a result. The
-   environment is used to locate a label to jump to (via method env#labeled <label_name>)
-
-*)                                                  
 let rec eval env ((cstack, stack, ((st, i, o) as c)) as conf) = function
 | [] -> conf
 | insn :: prg' ->
@@ -162,22 +82,24 @@
   | _ :: tl         -> make_map m tl
   in
   let m = make_map M.empty p in
-  let (_, _, (_, _, o)) = eval (object method labeled l = M.find l m end) ([], [], (State.empty, i, [])) p in o
-
-class labels = 
-  object (self)
-    val cnt = 0
-    method get_label = "label_" ^ string_of_int cnt, {<cnt = cnt + 1>}
-    method get_flabel name = "L" ^ name
-  end 
-
-let rec compile_expr e =
-   match e with
-   | Expr.Const n -> [CONST n]
-   | Expr.Var x -> [LD x]
-   | Expr.Binop (op, a, b) -> compile_expr a @ compile_expr b @ [BINOP op]
-   | Expr.Call (func, args) -> prep_args args @ [CALL (func, List.length args, false)]
-and prep_args args = List.concat (List.rev_map compile_expr args)
+  let (_, _, (_, _, o)) =
+    eval
+      (object
+         method is_label l = M.mem l m
+         method labeled l = M.find l m
+         method builtin (cstack, stack, (st, i, o)) f n p =
+           let f = match f.[0] with 'L' -> String.sub f 1 (String.length f - 1) | _ -> f in
+           let args, stack' = split n stack in
+           let (st, i, o, r) = Language.Builtin.eval (st, i, o, None) (List.rev args) f in
+           let stack'' = if p then stack' else let Some r = r in r::stack' in
+           Printf.printf "Builtin: %s\n";
+           (cstack, stack'', (st, i, o))
+       end
+      )
+      ([], [], (State.empty, i, []))
+      p
+  in
+  o
 
 (* Stack machine compiler
 
@@ -186,7 +108,6 @@
    Takes a program in the source language and returns an equivalent program for the
    stack machine
 *)
-
 let rec compile (defs, p) =
   let rec expr = function
   | Expr.Var   x          -> [LD x]
@@ -230,5 +151,3 @@
   in let (t_labels, prg) = List.fold_left (fun (l, b) (name, c) -> let (l', b') = compileDef l (labels#get_flabel name, c) in (l', b @ b'))
                                           (let (labels_stmt, prg_stmt) = compileStmt labels p in (labels_stmt, prg_stmt @ [LABEL end_label; END])) defs
   in prg
-
->>>>>>> 7a7a738a
