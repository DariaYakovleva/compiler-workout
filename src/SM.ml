open GT       
open Language
       
(* The type for the stack machine instructions *)
@type insn =
(* binary operator                 *) | BINOP of string
(* put a constant on the stack     *) | CONST of int                 
(* read to stack                   *) | READ
(* write from stack                *) | WRITE
(* load a variable to the stack    *) | LD    of string
(* store a variable from the stack *) | ST    of string
(* a label                         *) | LABEL of string
(* unconditional jump              *) | JMP   of string
(* conditional jump                *) | CJMP  of string * string
(* begins procedure definition     *) | BEGIN of string * string list * string list
(* end procedure definition        *) | END
(* calls a function/procedure      *) | CALL  of string * int * bool
(* returns from a function         *) | RET   of bool with show
                                                   
(* The type for the stack machine program *)                                                               
type prg = insn list
                            
(* The type for the stack machine configuration: control stack, stack and configuration from statement
   interpreter
 *)
type config = (prg * State.t) list * int list * Expr.config

(* Stack machine interpreter

     val eval : env -> config -> prg -> config

   Takes an environment, a configuration and a program, and returns a configuration as a result. The
   environment is used to locate a label to jump to (via method env#labeled <label_name>)
<<<<<<< HEAD
*)                                                  
let rec eval env ((cstack, stack, ((st, i, o) as c)) as conf) prg = failwith "Not implemented"
=======
*)                         
let rec eval env ((cstack, stack, ((st, i, o) as c)) as conf) = function
| [] -> conf
| insn :: prg' ->
(match insn with
| JMP jmp -> eval env conf (env#labeled jmp)
| CJMP (cond, jmp) -> let x::stack' = stack in eval env (cstack, stack', c) 
    (if (cond = "z" && x = 0 || cond = "nz" && x <> 0)
    then (env#labeled jmp) 
    else prg')
| CALL fname -> eval env ((prg', st) :: cstack, stack, c) (env#labeled fname)
| BEGIN (args, locals) -> 
    let rec zip accumulator args stack = (match args, stack with
        | [], _ -> List.rev accumulator, stack
        | a::args', head::stack' -> zip ((a, head)::accumulator) args' stack') in
    let acc, stack' = zip [] args stack in
    let state' = List.fold_left (fun s (x, v) -> State.update x v s) (State.enter st (args @ locals)) acc, i, o in
        eval env (cstack, stack', state') prg'
| END -> (match cstack with
    | (prg, st') :: cstack' -> eval env (cstack', stack, (State.leave st st', i, o)) prg
    | [] -> conf)
| BINOP op -> let y::x::stack' = stack in eval env (cstack, Expr.to_func op x y :: stack', c) prg'
| READ     -> let z::i' = i in eval env (cstack, z::stack, (st, i', o)) prg'
| WRITE    -> let z::stack' = stack in eval env (cstack, stack', (st, i, o @ [z])) prg'
| CONST i  -> eval env (cstack, i::stack, c) prg'
| LD x     -> eval env (cstack, State.eval st x :: stack, c) prg'
| ST x     -> let z::stack' = stack in eval env (cstack, stack', (State.update x z st, i, o)) prg'
| LABEL label -> eval env conf prg'
)
>>>>>>> cd777646

(* Top-level evaluation

     val run : prg -> int list -> int list

   Takes a program, an input stream, and returns an output stream this program calculates
*)
let run p i =
  let module M = Map.Make (String) in
  let rec make_map m = function
  | []              -> m
  | (LABEL l) :: tl -> make_map (M.add l tl m) tl
  | _ :: tl         -> make_map m tl
  in
  let m = make_map M.empty p in
  let (_, _, (_, _, o)) = eval (object method labeled l = M.find l m end) ([], [], (State.empty, i, [])) p in o

let get_label label = "L_" ^ (string_of_int label)

let rec compile_expr e =
   match e with
   | Expr.Const n -> [CONST n]
   | Expr.Var x -> [LD x]
   | Expr.Binop (op, a, b) -> compile_expr a @ compile_expr b @ [BINOP op]
   | Expr.Call (func, args) -> prep_args args @ [CALL func]
and prep_args args = List.concat (List.rev_map compile_expr args)

(* Stack machine compiler

     val compile : Language.t -> prg

   Takes a program in the source language and returns an equivalent program for the
   stack machine
*)
<<<<<<< HEAD
let compile (defs, p) = failwith "Not implemented"
=======
let rec compile (defs, p) =
  let rec expr = function
  | Expr.Var   x          -> [LD x]
  | Expr.Const n          -> [CONST n]
  | Expr.Binop (op, x, y) -> expr x @ expr y @ [BINOP op]
  in
  let rec compileStmt labels = function  
  | Stmt.Read x -> (labels, [READ; ST x])
  | Stmt.Write e -> (labels, expr e @ [WRITE])
  | Stmt.Assign (x, e) -> (labels, expr e @ [ST x])
  | Stmt.Skip -> (labels, [])
  | Stmt.Seq (st1, st2) -> 
    let (c1, prg1) = compileStmt labels st1 in
    let (c2, prg2) = compileStmt c1 st2 in
    (c2, prg1 @ prg2)                                     
  | Stmt.If (cond, st1, st2) -> 
    let c1, prg1 = compileStmt labels st1 in
    let label_then = get_label c1 in
    let c2, prg2 = compileStmt (c1 + 1) st2 in
    let label_else = get_label c2 in
    (c2 + 1, expr cond @ [CJMP ("z", label_then)] @ prg1 @ [JMP label_else; LABEL label_then] @ prg2 @ [LABEL label_else])                        
  | Stmt.While (cond, st) -> 
    let label_loop = get_label labels in
    let (c1, prg1) = compileStmt (labels + 1) st in
    let label_check = get_label c1 in
    (c1 + 1, [JMP label_check; LABEL label_loop] @ prg1 @ [LABEL label_check] @ expr cond @ [CJMP ("nz", label_loop)])
  | Stmt.Repeat (st, cond) ->  
    let label_loop = get_label labels in
    let (c1, prg1) = compileStmt (labels + 1) st in
    (c1, [LABEL label_loop] @ prg1 @ expr cond @ [CJMP ("z", label_loop)])
  | Stmt.Call (fname, args) -> 
    let comp_args = List.concat (List.map expr (List.rev args)) in
        labels, comp_args @ [CALL ("L_" ^ fname)]
  | Stmt.Return res -> (labels, (match res with None -> [] | Some v -> compile_expr v) @ [END])
  in
  let rec compileDef labels (fname, (params, locals, body)) =
    let labels', body' = compileStmt labels body in
        labels', [LABEL fname; BEGIN (params, locals)] @ body' @ [END]
  in let (t_labels, prg) = List.fold_left (fun (l, b) c -> let (l', b') = compileDef l c in (l', b @ b')) 
                                          (let (labels_stmt, prg_stmt) = compileStmt 0 p in (labels_stmt, prg_stmt @ [END])) defs
  in prg

>>>>>>> cd777646
<|MERGE_RESOLUTION|>--- conflicted
+++ resolved
@@ -31,12 +31,9 @@
 
    Takes an environment, a configuration and a program, and returns a configuration as a result. The
    environment is used to locate a label to jump to (via method env#labeled <label_name>)
-<<<<<<< HEAD
+
 *)                                                  
-let rec eval env ((cstack, stack, ((st, i, o) as c)) as conf) prg = failwith "Not implemented"
-=======
-*)                         
-let rec eval env ((cstack, stack, ((st, i, o) as c)) as conf) = function
+let rec eval env ((cstack, stack, ((st, i, o) as c)) as conf) prg = function
 | [] -> conf
 | insn :: prg' ->
 (match insn with
@@ -64,7 +61,6 @@
 | ST x     -> let z::stack' = stack in eval env (cstack, stack', (State.update x z st, i, o)) prg'
 | LABEL label -> eval env conf prg'
 )
->>>>>>> cd777646
 
 (* Top-level evaluation
 
@@ -99,9 +95,7 @@
    Takes a program in the source language and returns an equivalent program for the
    stack machine
 *)
-<<<<<<< HEAD
-let compile (defs, p) = failwith "Not implemented"
-=======
+
 let rec compile (defs, p) =
   let rec expr = function
   | Expr.Var   x          -> [LD x]
@@ -143,5 +137,3 @@
   in let (t_labels, prg) = List.fold_left (fun (l, b) c -> let (l', b') = compileDef l c in (l', b @ b')) 
                                           (let (labels_stmt, prg_stmt) = compileStmt 0 p in (labels_stmt, prg_stmt @ [END])) defs
   in prg
-
->>>>>>> cd777646
