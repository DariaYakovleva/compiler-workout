--- conflicted
+++ resolved
@@ -1,10 +1,7 @@
 open GT       
-<<<<<<< HEAD
 open Language
-=======
 open List
 open Syntax
->>>>>>> 99d7b7af
        
 (* The type for the stack machine instructions *)
 @type insn =
@@ -68,13 +65,9 @@
    Takes a program in the source language and returns an equivalent program for the
    stack machine
  *)
-<<<<<<< HEAD
-let compile _ = failwith "Not yet implemented"
-=======
 
 let rec compile stmt = match stmt with
     | Stmt.Read v -> [READ; ST v]
     | Stmt.Write expression -> (compileExpression expression) @ [WRITE]
     | Stmt.Assign (variable, expression) -> (compileExpression expression) @ [ST variable]
     | Stmt.Seq (state1, state2) -> (compile state1) @ (compile state2)
->>>>>>> 99d7b7af
