(* Opening a library for generic programming (https://github.com/dboulytchev/GT).
   The library provides "@type ..." syntax extension and plugins like show, etc.
*)
open GT

(* Opening a library for combinator-based syntax analysis *)
open Ostap
open Combinators

(* Values *)
module Value =
  struct

    @type t = Int of int | String of string | Array of t list with show

    let to_int = function 
    | Int n -> n 
    | _ -> failwith "int value expected"

    let to_string = function 
    | String s -> s 
    | _ -> failwith "string value expected"

    let to_array = function
    | Array a -> a
    | _       -> failwith "array value expected"

    let sexp   s vs = Sexp (s, vs)
    let of_int    n = Int    n
    let of_string s = String s
    let of_array  a = Array  a

    let rec init_list pos n f = if pos >= n then [] else (f pos) :: (init_list (pos + 1) n f) 

    let update_string s i x = String.init (String.length s) (fun j -> if j = i then x else s.[j])
    let update_array a i x = init_list 0 (List.length a) (fun j -> if j = i then x else List.nth a j)

  end
       
(* States *)
module State =
  struct
                                                                
    (* State: global state, local state, scope variables *)
    type t =
    | G of (string -> Value.t)
    | L of string list * (string -> Value.t) * t

    (* Undefined state *)
    let undefined x = failwith (Printf.sprintf "Undefined variable: %s" x)

    (* Bind a variable to a value in a state *)
    let bind x v s = fun y -> if x = y then v else s y 

    (* Empty state *)
    let empty = G undefined

    (* Update: non-destructively "modifies" the state s by binding the variable x 
       to value v and returns the new state w.r.t. a scope
    *)
    let update x v s =
      let rec inner = function
      | G s -> G (bind x v s)
      | L (scope, s, enclosing) ->
         if List.mem x scope then L (scope, bind x v s, enclosing) else L (scope, s, inner enclosing)
      in
      inner s

    (* Evals a variable in a state w.r.t. a scope *)
    let rec eval s x =
      match s with
      | G s -> s x
      | L (scope, s, enclosing) -> if List.mem x scope then s x else eval enclosing x

    (* Creates a new scope, based on a given state *)
    let rec enter st xs =
      match st with
      | G _         -> L (xs, undefined, st)
      | L (_, _, e) -> enter e xs

    (* Drops a scope *)
    let leave st st' =
      let rec get = function
      | G _ as st -> st
      | L (_, _, e) -> get e
      in
      let g = get st in
      let rec recurse = function
      | L (scope, s, e) -> L (scope, s, recurse e)
      | G _             -> g
      in
      recurse st'

    (* Push a new local scope *)
    let push st s xs = L (xs, s, st)

    (* Drop a local scope *)
    let drop (L (_, _, e)) = e
                               
  end

(* Builtins *)
module Builtin =
  struct
      
    let eval (st, i, o, _) args = function
    | "read"     -> (match i with z::i' -> (st, i', o, Some (Value.of_int z)) | _ -> failwith "Unexpected end of input")
    | "write"    -> (st, i, o @ [Value.to_int @@ List.hd args], None)
    | ".elem"    -> let [b; j] = args in
                    (st, i, o, let i = Value.to_int j in
                               Some (match b with
                                     | Value.String   s  -> Value.of_int @@ Char.code s.[i]
                                     | Value.Array    a  -> List.nth a i
                                     | Value.Sexp (_, a) -> List.nth a i
                               )
                    )         
    | ".length"  -> (st, i, o, Some (Value.of_int (match List.hd args with Value.Array a -> List.length a | Value.String s -> String.length s)))
    | ".array"   -> (st, i, o, Some (Value.of_array args))
    | "isArray"  -> let [a] = args in (st, i, o, Some (Value.of_int @@ match a with Value.Array  _ -> 1 | _ -> 0))
    | "isString" -> let [a] = args in (st, i, o, Some (Value.of_int @@ match a with Value.String _ -> 1 | _ -> 0))                     
       
  end
    
(* Simple expressions: syntax and semantics *)
module Expr =
  struct
    
    (* The type for expressions. Note, in regular OCaml there is no "@type..." 
       notation, it came from GT. 
    *)
    @type t =
    (* integer constant   *) | Const  of int
    (* array              *) | Array  of t list
    (* string             *) | String of string
    (* S-expressions      *) | Sexp   of string * t list
    (* variable           *) | Var    of string
    (* binary operator    *) | Binop  of string * t * t
    (* element extraction *) | Elem   of t * t
    (* length             *) | Length of t 
    (* function call      *) | Call   of string * t list with show

    (* Available binary operators:
        !!                   --- disjunction
        &&                   --- conjunction
        ==, !=, <=, <, >=, > --- comparisons
        +, -                 --- addition, subtraction
        *, /, %              --- multiplication, division, reminder
    *)

    (* The type of configuration: a state, an input stream, an output stream, an optional value *)
    type config = State.t * int list * int list * Value.t option
                                                            
    (* Expression evaluator

          val eval : env -> config -> t -> int * config


       Takes an environment, a configuration and an expresion, and returns another configuration. The 
       environment supplies the following method

           method definition : env -> string -> int list -> config -> config

       which takes an environment (of the same type), a name of the function, a list of actual parameters and a configuration, 
       an returns a pair: the return value for the call and the resulting configuration
    *)                                                       

    let to_func op =
      let bti   = function true -> 1 | _ -> 0 in
      let itb b = b <> 0 in
      let (|>) f g   = fun x y -> f (g x y) in
      match op with
      | "+"  -> (+)
      | "-"  -> (-)
      | "*"  -> ( * )
      | "/"  -> (/)
      | "%"  -> (mod)
      | "<"  -> bti |> (< )
      | "<=" -> bti |> (<=)
      | ">"  -> bti |> (> )
      | ">=" -> bti |> (>=)
      | "==" -> bti |> (= )
      | "!=" -> bti |> (<>)
      | "&&" -> fun x y -> bti (itb x && itb y)
      | "!!" -> fun x y -> bti (itb x || itb y)
      | _    -> failwith (Printf.sprintf "Unknown binary operator %s" op)    
    
<<<<<<< HEAD
    let rec eval env ((st, i, o, r) as conf) expr = failwith "Not implemented"
    and eval_list env conf xs =
      let vs, (st, i, o, _) =
        List.fold_left
          (fun (acc, conf) x ->
            let (_, _, _, Some v) as conf = eval env conf x in
            v::acc, conf
=======
    let rec eval env ((st, i, o, r) as conf) expr =      
      match expr with
      | Const n -> (st, i, o, Some (Value.of_int n))
      | Array arr -> let (st, i, o, evaluated) = eval_list env conf arr in env#definition env "$array" evaluated (st, i, o, None)
      | String s -> (st, i, o, Some (Value.of_string s))
      | Elem (arr, pos) -> let (st, i, o, args) = eval_list env conf [arr; pos] in env#definition env "$elem" args (st, i, o, None)
      | Length arr -> let (st, i, o, Some arg) = eval env conf arr in env#definition env "$length" [arg] (st, i, o, None)
      | Var   x -> (st, i, o, Some (State.eval st x))   
      | Binop (op, x, y) -> 
            let (_, _, _, Some fst) = eval env conf x in
            let (_, _, _, Some snd) = eval env conf y in
                (st, i, o, Some(Value.of_int (to_func op (Value.to_int fst) (Value.to_int snd))))
      | Call (fname, args) -> 
         let folder = (fun (v, conf) arg -> let (_, _, _, Some p) as conf = eval env conf arg in p :: v, conf) in
         let res, conf = List.fold_left folder ([], conf) args in
                    env#definition env fname (List.rev res) conf
     and eval_list env conf xs =
      let vs, (st, i, o, _) =
        List.fold_left
          (fun (acc, conf) x ->
             let (_, _, _, Some v) as conf = eval env conf x in
             v::acc, conf
>>>>>>> 25504f6d
          )
          ([], conf)
          xs
      in
      (st, i, o, List.rev vs)
<<<<<<< HEAD
=======

>>>>>>> 25504f6d
         
    (* Expression parser. You can use the following terminals:

         IDENT   --- a non-empty identifier a-zA-Z[a-zA-Z0-9_]* as a string
         DECIMAL --- a decimal constant [0-9]+ as a string                                                                                                                  
    *)
    ostap (                                      
<<<<<<< HEAD
      parse: empty {failwith "Not implemented"}
=======
      parse:
      !(Ostap.Util.expr 
             (fun x -> x)
         (Array.map (fun (a, s) -> a, 
                           List.map  (fun s -> ostap(- $(s)), (fun x y -> Binop (s, x, y))) s
                        ) 
              [|                
        `Lefta, ["!!"];
        `Lefta, ["&&"];
        `Nona , ["=="; "!="; "<="; "<"; ">="; ">"];
        `Lefta, ["+" ; "-"];
        `Lefta, ["*" ; "/"; "%"];
              |] 
         )
         primary);
      
      primary: b:base is:(-"[" i:parse -"]" {`Elem i} | "." %"length" {`Len})* {List.fold_left (fun b -> function `Elem i -> Elem (b, i) | `Len -> Length b) b is};      

      base:
        n:DECIMAL {Const n}
      | c:CHAR {Const (Char.code c)}
      | s:STRING {String (String.sub s 1 (String.length s - 2))}
      | "[" elems:!(Util.list0 parse) "]" {Array elems}
      | x:IDENT s:( "(" args:!(Util.list0 parse) ")" {Call (x, args)} | empty {Var x}) {s}
      | -"(" parse -")"

>>>>>>> 25504f6d
    )
    
  end
                    
(* Simple statements: syntax and sematics *)
module Stmt =
  struct

    (* Patterns in statements *)
    module Pattern =
      struct

        (* The type for patterns *)
        @type t =
        (* wildcard "-"     *) | Wildcard
        (* S-expression     *) | Sexp   of string * t list
        (* identifier       *) | Ident  of string
        with show, foldl

        (* Pattern parser *)                                 
        ostap (
          parse: empty {failwith "Not implemented"}
        )
        
        let vars p =
          transform(t) (object inherit [string list] @t[foldl] method c_Ident s _ name = name::s end) [] p
        
      end
        
    (* The type for statements *)
    @type t =
    (* assignment                       *) | Assign of string * Expr.t list * Expr.t
    (* composition                      *) | Seq    of t * t 
    (* empty statement                  *) | Skip
    (* conditional                      *) | If     of Expr.t * t * t
    (* loop with a pre-condition        *) | While  of Expr.t * t
    (* loop with a post-condition       *) | Repeat of t * Expr.t
    (* pattern-matching                 *) | Case   of Expr.t * (Pattern.t * t) list
    (* return statement                 *) | Return of Expr.t option
    (* call a procedure                 *) | Call   of string * Expr.t list 
    (* leave a scope                    *) | Leave  with show
                                                                                   
    (* Statement evaluator

         val eval : env -> config -> t -> config

       Takes an environment, a configuration and a statement, and returns another configuration. The 
       environment is the same as for expressions
    *)
    let update st x v is =
      let rec update a v = function
      | []    -> v           
      | i::tl ->
          let i = Value.to_int i in
          (match a with
           | Value.String s when tl = [] -> Value.String (Value.update_string s i (Char.chr @@ Value.to_int v))
           | Value.Array a               -> Value.Array  (Value.update_array  a i (update (List.nth a i) v tl))
          ) 
      in
      State.update x (match is with [] -> v | _ -> update (State.eval st x) v is) st
<<<<<<< HEAD

    let rec eval env ((st, i, o, r) as conf) k stmt = failwith "Not implemented"
                                                        
    (* Statement parser *)
    ostap (
      parse: empty {failwith "Not implemented"}
=======
          
    let makeSeq x expr = match expr with
      | Skip -> x
      | y    -> Seq (x, y)                                                                
    (* Statement evaluator
         val eval : env -> config -> t -> config
       Takes an environment, a configuration and a statement, and returns another configuration. The 
       environment is the same as for expressions
    *)
    let rec eval env ((st, i, o, r) as conf) k stmt =
      match stmt with
      | Assign (x, is, e) -> let (st, i, o, is) = Expr.eval_list env conf is in
            let (st, i, o, Some v) = Expr.eval env (st, i, o, None) e in
            eval env (update st x v is, i, o, None) Skip k
      | Skip -> (match k with 
                | Skip -> conf
                | _ -> eval env conf Skip k)
      | Seq (s1, s2) -> eval env conf (makeSeq s2 k) s1
      | If (cond, condt, condf) -> 
        let (_, _, _, Some cond_res) as conf = Expr.eval env conf cond in
            eval env conf k (if (Value.to_int cond_res) <> 0 then condt else condf)
      | While  (cond, condt) -> 
        let (_, _, _, Some cond_res) as conf = Expr.eval env conf cond in
             (if (Value.to_int cond_res) == 0 then (eval env conf Skip k) else (eval env conf (makeSeq stmt k) condt))
      | Repeat (condt, cond) -> eval env conf (makeSeq (While (Expr.Binop ("==", cond, Expr.Const 0), condt)) k) condt
      | Call (fname, params) -> 
         let conf' = Expr.eval env conf (Expr.Call (fname, params)) in
            eval env conf' Skip k
      | Return res -> (match res with
         | None -> (st, i, o, None)
         | Some x -> Expr.eval env conf x)
      | _ -> failwith "No stmt match"

    let rec parseElif elfs condf = match elfs with
        | [] -> condf
        | (cond, condt)::elfs' -> If (cond, condt, parseElif elfs' condf)
                    
    (* Statement parser *)
    ostap (
      parse:
        s:stmt ";" ss:parse {Seq (s, ss)}
      | stmt;
      stmt:
        x:IDENT todo:(ind:(-"[" !(Expr.parse) -"]")* ":=" e:!(Expr.parse) {Assign (x, ind, e)} | "(" args:!(Util.list0)[Expr.parse] ")" {Call (x, args)}) {todo}
      | %"skip" {Skip}
      | %"if" cond:!(Expr.parse) 
        %"then" condt:parse 
            cond2:(%"elif" !(Expr.parse) %"then" parse)*
            condf:(%"else" parse)?
        %"fi" {If (cond, condt, 
            match condf with 
              | None -> parseElif cond2 Skip
              | Some cond -> parseElif cond2 cond 
            )}
      | %"while" cond:!(Expr.parse) %"do" condt:parse %"od" {While (cond, condt)}
      | %"repeat" condt:parse %"until" cond:!(Expr.parse) {Repeat (condt, cond)}
      | %"for" init:parse "," cond:!(Expr.parse) "," step:parse %"do" condt:parse %"od" {Seq (init, While (cond, Seq (condt, step)))}
      | %"return" res:!(Expr.parse)? {Return res}
>>>>>>> 25504f6d
    )
      
  end

(* Function and procedure definitions *)
module Definition =
  struct

    (* The type for a definition: name, argument list, local variables, body *)
    type t = string * (string list * string list * Stmt.t)

    ostap (
      arg  : IDENT;
      parse: %"fun" name:IDENT "(" args:!(Util.list0 arg) ")"
         locs:(%"local" !(Util.list arg))?
        "{" body:!(Stmt.parse) "}" {
        (name, (args, (match locs with None -> [] | Some l -> l), body))
      }
    )

  end
    
(* The top-level definitions *)

(* The top-level syntax category is a pair of definition list and statement (program body) *)
type t = Definition.t list * Stmt.t    

(* Top-level evaluator

     eval : t -> int list -> int list

   Takes a program and its input stream, and returns the output stream
*)
let eval (defs, body) i =
  let module M = Map.Make (String) in
  let m          = List.fold_left (fun m ((name, _) as def) -> M.add name def m) M.empty defs in  
  let _, _, o, _ =
    Stmt.eval
      (object
         method definition env f args ((st, i, o, r) as conf) =
           try
             let xs, locs, s      =  snd @@ M.find f m in
             let st'              = List.fold_left (fun st (x, a) -> State.update x a st) (State.enter st (xs @ locs)) (List.combine xs args) in
             let st'', i', o', r' = Stmt.eval env (st', i, o, r) Stmt.Skip s in
             (State.leave st'' st, i', o', r')
           with Not_found -> Builtin.eval conf args f
       end)
      (State.empty, i, [], None)
      Stmt.Skip
      body
  in
  o

(* Top-level parser *)
let parse = ostap (!(Definition.parse)* !(Stmt.parse))<|MERGE_RESOLUTION|>--- conflicted
+++ resolved
@@ -184,15 +184,6 @@
       | "!!" -> fun x y -> bti (itb x || itb y)
       | _    -> failwith (Printf.sprintf "Unknown binary operator %s" op)    
     
-<<<<<<< HEAD
-    let rec eval env ((st, i, o, r) as conf) expr = failwith "Not implemented"
-    and eval_list env conf xs =
-      let vs, (st, i, o, _) =
-        List.fold_left
-          (fun (acc, conf) x ->
-            let (_, _, _, Some v) as conf = eval env conf x in
-            v::acc, conf
-=======
     let rec eval env ((st, i, o, r) as conf) expr =      
       match expr with
       | Const n -> (st, i, o, Some (Value.of_int n))
@@ -215,16 +206,11 @@
           (fun (acc, conf) x ->
              let (_, _, _, Some v) as conf = eval env conf x in
              v::acc, conf
->>>>>>> 25504f6d
           )
           ([], conf)
           xs
       in
       (st, i, o, List.rev vs)
-<<<<<<< HEAD
-=======
-
->>>>>>> 25504f6d
          
     (* Expression parser. You can use the following terminals:
 
@@ -232,9 +218,6 @@
          DECIMAL --- a decimal constant [0-9]+ as a string                                                                                                                  
     *)
     ostap (                                      
-<<<<<<< HEAD
-      parse: empty {failwith "Not implemented"}
-=======
       parse:
       !(Ostap.Util.expr 
              (fun x -> x)
@@ -261,7 +244,6 @@
       | x:IDENT s:( "(" args:!(Util.list0 parse) ")" {Call (x, args)} | empty {Var x}) {s}
       | -"(" parse -")"
 
->>>>>>> 25504f6d
     )
     
   end
@@ -322,14 +304,6 @@
           ) 
       in
       State.update x (match is with [] -> v | _ -> update (State.eval st x) v is) st
-<<<<<<< HEAD
-
-    let rec eval env ((st, i, o, r) as conf) k stmt = failwith "Not implemented"
-                                                        
-    (* Statement parser *)
-    ostap (
-      parse: empty {failwith "Not implemented"}
-=======
           
     let makeSeq x expr = match expr with
       | Skip -> x
@@ -388,7 +362,7 @@
       | %"repeat" condt:parse %"until" cond:!(Expr.parse) {Repeat (condt, cond)}
       | %"for" init:parse "," cond:!(Expr.parse) "," step:parse %"do" condt:parse %"od" {Seq (init, While (cond, Seq (condt, step)))}
       | %"return" res:!(Expr.parse)? {Return res}
->>>>>>> 25504f6d
+
     )
       
   end
